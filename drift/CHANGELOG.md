## 2.3.0-dev

- Add the `JsonTypeConverter2` mixin. It behaves similar to the existing json
  type converters, but can use a different SQL and JSON type.
<<<<<<< HEAD
- Add `isInValues` and `isNotInValues` methods to columns with type converters.
  They can be used to compare the column against a list of Dart expressions that
  will be mapped through a type converter.
=======
- Add `TableStatements.insertAll` to atomically insert multiple rows.
>>>>>>> f09322ae

## 2.2.0

- Always escape column names, avoiding the costs of using a regular expression
  to check whether they need to be escaped.
- Add extensions for binary methods on integer expressions: `operator ~`,
  `bitwiseAnd` and `bitwiseOr`.

## 2.1.0

- Improve stack traces when using `watchSingle()` with a stream emitting a non-
  singleton list at some point.
- Add `OrderingTerm.nulls` to control the `NULLS FIRST` or `NULLS LAST` clause
  in Dart.

## 2.0.2+1

- Revert the breaking change around `QueryRow.read` only returning non-nullable
  values now - it was causing issues with type inference in some cases.

## 2.0.1

- Fix an error when inserting a null value into a nullable column defined with
  additional checks in Dart.

## 2.0.0

💡: More information on how to migrate is available in the [documentation](https://drift.simonbinder.eu/docs/upgrading/).

- __Breaking__: Type converters now return the types that they were defined to return
  (instead of the nullable variant of those types like before).
  It is an error to use a non-nullable type converter on a column that is nullable in
  SQL and vice-versa.
- __Breaking__: Mapping methods on type converters are now called `toSql` and `fromSql`.
- __Breaking__: Removed `SqlTypeSystem` and subtypes of `SqlType`:
  - To describe the type a column has, use the `DriftSqlType` enum
  - To map a value from Dart to SQL and vice-versa, use an instance of `SqlTypes`,
    reachable via `database.options.types`.
- __Breaking__: `Expression`s (including `Column`s) always have a non-nullable type
  parameter now. They are implicitly nullable, so `TypedResult.read` now returns a
  nullable value.
- __Breaking__: `QueryRow.read` can only read non-nullable values now. To read nullable
  values, use `readNullable`.
- __Breaking__: Remove the `includeJoinedTableColumns` parameter on `selectOnly()`.
  The method now behaves as if that parameter was turned off. To use columns from a
  joined table, add them with `addColumns`.
- __Breaking__: Remove the `fromData` factory on generated data classes. Use the
  `map` method on tables instead.
- Add support for storing date times as (ISO-8601) strings. For details on how
  to use this, see [the documentation](https://drift.simonbinder.eu/docs/getting-started/advanced_dart_tables/#supported-column-types).
- Consistently handle transaction errors like a failing `BEGIN` or `COMMIT`
  across database implementations.
- Add `writeReturning` to update statements; `deleteReturning` and `goAndReturn`
  to delete statatements.
- Support nested transactions.
- Support custom collations in the query builder API.
- [Custom row classes](https://drift.simonbinder.eu/docs/advanced-features/custom_row_classes/)
  can now be constructed with static methods too.
  These static factories can also be asynchronous.

## 1.7.1

- Fix the `NativeDatabase` not disposing statements if running them threw an
  exception [#1917](https://github.com/simolus3/drift/issues/1917).

## 1.7.0

- Add the `int64()` column builder to store large integers. These integers are
  still stored as 64-bit ints in the database, but represented as a `BigInt` in
  Dart. This enables better web support for integers larger than 2^52.
  More details are in [the documentation](https://drift.simonbinder.eu/docs/getting-started/advanced_dart_tables/#bigint-support).
- Add `filter` and `distinct` support to `groupConcat`.
- Fix a deadlock with the `sqflite`-based implementation if the first operation
  in a `transaction` is a future backed by a query stream.

## 1.6.0

- Add the `unique()` method to columns and the `uniqueKeys` override for tables
  to define unique constraints in Dart tables.
- Add the `check()` method to the Dart column builder to generate `CHECK` column
  constraints.
- Also apply type converters for json serialization and deserialization if they
  mix in `JsonTypeConverter`.
- Add the very experimental `package:drift/wasm.dart` library. It uses WebAssembly
  to access sqlite3 without any external JavaScript libraries, but requires you to
  add a [WebAssembly module](https://github.com/simolus3/sqlite3.dart/tree/main/sqlite3#wasm-web-support)
  to the `web/` folder.
  Please note that this specific library is not subject to semantic versioning
  until it leaves its experimental state. It also isn't suitable for production
  use at the moment.
- Internally use `package:js` to wrap sql.js.

## 1.5.0

- Add `DataClassName.extending` to control the superclass of generated row
  classes.
- Add `setup` parameter to the constructors of `WebDatabase` too.
- Don't write variables for expressions in `CREATE VIEW` statements.
- Improve stack traces for errors on a remote isolate.
- Add `MultiExecutor.withReadPool` constructor to load-balance between multiple
  reading executors. This can be used in a multi-isolate approach if some
  queries are expensive.


## 1.4.0

- Most methods to compose statements are now available as an extension on
  tables. As an alternative to `update(todos).replace(newEntry)`, you can
  now write `todos.replaceOne(newEntry)`.
- Deprecate the `from(table)` API introduced in 1.3.0. Having the methods on
  the table instances turned out to be even easier!
- In drift files, you can now use `LIST(SELECT ...)` as a result column to
  get all results of the inner select as a `List` in the result set.

## 1.3.0

- Add the `from(table)` method to generated databases. It can be used to write
  common queries more concisely.
- Make `groupConcat` nullable in the Dart API.
- Throw an exception in a `NativeDatabase` when multiple statements are run in
  a single call. In previous versions, parts of the SQL string would otherwise
  be ignored.
- Close the underlying database when a drift isolate is shut down.

## 1.2.0

- Properly support stream update queries on views.
- Reading blobs from the database is more lenient now.
- Provide a stack trace when `getSingle()` or `watchSingle()` is used on a
  query emitting more than one row.

## 1.1.1

- Rollback transactions when a commit fails.
- Revert a change from 1.1.0 to stop serializing messages over isolates.
  Instead, please set the `serialize` parameter to `false` on the `DriftIsolate` methods.

## 1.1.0

- Add the `references` method to `BuildColumn` to reference a column declared
  in another Dart table.
- Add the `generateInsertable` option to `@UseRowClass`. When enabled, the generator
  will emit an extension to use the row class as an `Insertable`.
  Thanks to [@westito](https://github.com/westito).
- Allow the generator to emit correct SQL code when using arrays with the
  `new_sql_code_generation` option in specific scenarios.
- Add support for [strict tables](https://sqlite.org/stricttables.html) in `.drift` files.
- Add the `generatedAs` method to declare generated columns for Dart tables.
- Add `OrderingTerm.random` to fetch rows in a random order.
- Improved support for pausing query stream subscriptions. Instead of buffering events,
  query streams will suspend fetching data if all listeners are paused.
- Drift isolates no longer serialize messages into a primitive format. This will reduce
  the overhead of using isolates with Drift.

## 1.0.1

- Add `DoUpdate.withExcluded` to refer to the excluded row in an upsert clause.
- Add optional `where` clause to `DoUpdate` constructors

This is the initial release of the `drift` package (formally known as `moor`).
For an overview of old `moor` releases, see its [changelog](https://pub.dev/packages/moor/changelog).<|MERGE_RESOLUTION|>--- conflicted
+++ resolved
@@ -2,13 +2,10 @@
 
 - Add the `JsonTypeConverter2` mixin. It behaves similar to the existing json
   type converters, but can use a different SQL and JSON type.
-<<<<<<< HEAD
 - Add `isInValues` and `isNotInValues` methods to columns with type converters.
   They can be used to compare the column against a list of Dart expressions that
   will be mapped through a type converter.
-=======
 - Add `TableStatements.insertAll` to atomically insert multiple rows.
->>>>>>> f09322ae
 
 ## 2.2.0
 

--- conflicted
+++ resolved
@@ -863,20 +863,7 @@
 class SharedTodo extends DataClass implements Insertable<SharedTodo> {
   final int todo;
   final int user;
-<<<<<<< HEAD
-  SharedTodo({required this.todo, required this.user});
-=======
   const SharedTodo({required this.todo, required this.user});
-  factory SharedTodo.fromData(Map<String, dynamic> data, {String? prefix}) {
-    final effectivePrefix = prefix ?? '';
-    return SharedTodo(
-      todo: const IntType()
-          .mapFromDatabaseResponse(data['${effectivePrefix}todo'])!,
-      user: const IntType()
-          .mapFromDatabaseResponse(data['${effectivePrefix}user'])!,
-    );
-  }
->>>>>>> 29eb0a2d
   @override
   Map<String, Expression> toColumns(bool nullToAbsent) {
     final map = <String, Expression>{};
@@ -1242,18 +1229,7 @@
 
 class PureDefault extends DataClass implements Insertable<PureDefault> {
   final MyCustomObject? txt;
-<<<<<<< HEAD
-  PureDefault({this.txt});
-=======
   const PureDefault({this.txt});
-  factory PureDefault.fromData(Map<String, dynamic> data, {String? prefix}) {
-    final effectivePrefix = prefix ?? '';
-    return PureDefault(
-      txt: $PureDefaultsTable.$converter0n.fromSql(const StringType()
-          .mapFromDatabaseResponse(data['${effectivePrefix}insert'])),
-    );
-  }
->>>>>>> 29eb0a2d
   @override
   Map<String, Expression> toColumns(bool nullToAbsent) {
     final map = <String, Expression>{};
@@ -1511,21 +1487,7 @@
 class TodoWithCategoryViewData extends DataClass {
   final String? title;
   final String description;
-<<<<<<< HEAD
-  TodoWithCategoryViewData({this.title, required this.description});
-=======
   const TodoWithCategoryViewData({this.title, required this.description});
-  factory TodoWithCategoryViewData.fromData(Map<String, dynamic> data,
-      {String? prefix}) {
-    final effectivePrefix = prefix ?? '';
-    return TodoWithCategoryViewData(
-      title: const StringType()
-          .mapFromDatabaseResponse(data['${effectivePrefix}title']),
-      description: const StringType()
-          .mapFromDatabaseResponse(data['${effectivePrefix}desc'])!,
-    );
-  }
->>>>>>> 29eb0a2d
   factory TodoWithCategoryViewData.fromJson(Map<String, dynamic> json,
       {ValueSerializer? serializer}) {
     serializer ??= driftRuntimeOptions.defaultSerializer;

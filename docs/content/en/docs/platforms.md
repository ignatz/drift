--- conflicted
+++ resolved
@@ -115,13 +115,8 @@
 }
 
 DynamicLibrary _openOnLinux() {
-<<<<<<< HEAD
   final scriptDir = File(Platform.script.toFilePath()).parent;
   final libraryNextToScript = File('${scriptDir.path}/sqlite3.so');
-=======
-  final script = File(Platform.script.toFilePath());
-  final libraryNextToScript = File('${script.parent.path}/sqlite3.so');
->>>>>>> caea8c8e
   return DynamicLibrary.open(libraryNextToScript.path);
 }
 // _openOnWindows could be implemented similarly by opening `sqlite3.dll`

--- conflicted
+++ resolved
@@ -1,13 +1,11 @@
-<<<<<<< HEAD
 ## 0.19.0
 
-- Support generated columns
-- Support features introduced in sqlite version 3.37, most notably `STRICT` tables
-=======
+- Support generated columns.
+- Support features introduced in sqlite version 3.37, most notably `STRICT` tables.
+
 ## 0.18.1
 
 - Fix the AST comparator missing errors for different amount of children.
->>>>>>> 877a3495
 
 ## 0.18.0
 

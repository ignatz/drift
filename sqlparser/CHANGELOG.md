--- conflicted
+++ resolved
@@ -1,12 +1,10 @@
-<<<<<<< HEAD
 ## 0.27.0
 
 - Add `mappedBy` to `ExpressionResultColumn` when parsing in drift mode.
-=======
+
 ## 0.26.1
 
 - Fix missing space when formatting aggregate functions.
->>>>>>> f8a2fb2c
 
 ## 0.26.0
 

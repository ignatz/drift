<<<<<<< HEAD
## 3.0.0-dev

- __Breaking__: `package:moor/moor_web.dart` no longer exports `package:moor/moor.dart`.
- __Breaking__: Remove deprecated members:
  - top-level `and`, `or` and `not` methods. Use the `&`, `|` and `.not()` instead.
  - top-level `year`, `month`, `day`, `hour`, `minute`, `second` methods. 
    Use the extension member on `Expression<DateTime>` instead.
  - `InsertStatement.insertAll` (use batches instead)
  - the `orReplace` boolean parameter on inserts (use `mode: InsertMode.orReplace` instead)
  - remove the top-level `isIn` and `isNotIn` functions
    (use the `.isIn` and `.isNotIn` instance methods instead)
  - `CustomSelectStatement.execute` and `constructFetcher` - use `get()` or `watch()`,
    respectively
- __Breaking__: Remove the second type variable on `Expression` and subclasses.
- __Breaking__: Remove `customSelectStream` from `QueryEngine`. The `customSelect`
  method now returns an `Selectable` (like `customSelectQuery`, which in turn has been deprecated).
- Experimentally support IndexedDB to store sqlite data on the web
- Moor will no longer wait for query stream listeners to receive a done event when closing a database
  or transaction.
=======
## 2.4.1

- Don't generate double quoted string literals in date time functions
>>>>>>> aa98774e

## 2.4.0

- Support aggregate expressions and `group by` in the Dart api
- Support type converters in moor files! The [documentation](https://moor.simonbinder.eu/docs/advanced-features/type_converters/)
  has been updated to explain how to use them.
- Support stream queries in transactions ([#356](https://github.com/simolus3/moor/issues/365))
- Support table-valued functions (like `json_each` and `json_tree`) in moor files 
  [#260](https://github.com/simolus3/moor/issues/260).
- Fix a crash when opening a transaction without using it ([#361](https://github.com/simolus3/moor/issues/361))
- New `mapFromCompanion` method in generated tables to convert a `UpdateCompanion` to a model.
- Support generated moor classes in other builders (like `built_value`). Details [in the docs](https://moor.simonbinder.eu/docs/advanced-features/builder_options/)

## 2.3.0

- New `clientDefault` method for columns. It can be used for dynamic defaults that might be different for
  each row. For instance, you can generate a uuid for each row with `text().clientDefault(() => Uuid().v4()();`
- New CLI tool to analyze moor files: Learn more at [https://moor.simonbinder.eu/cli](https://moor.simonbinder.eu/cli)
- Ability to override the default `ValueSerializer` globally by using `moorRuntimeOptions.valueSerializer`.
- Moor files: You can now explicitly declare column types in those cases that the analyzer can't
  infer it:
  ```
  selectVariable(:variable AS TEXT): SELECT :variable;
  ```
- Support for triggers and indices! You can declare them in a `.moor` file with a regular `CREATE TRIGGER`
  or `CREATE INDEX` statement. Both triggers and indices will be created in the default `onCreate` function.
  To create them in `onUpgrade`, use the new `createIndex` and `createTrigger` functions on a `Migrator`.
- Support for moor-file queries that run on initialization ([#280](https://github.com/simolus3/moor/issues/280))
  Declare them like this `@create: INSERT INTO users VALUES ('default', 'user')`
- Support deletes in batches ([#325](https://github.com/simolus3/moor/issues/325))
- Reduce unnecessary queries when a stream is unsubscribed and then re-subscribed ([#329](https://github.com/simolus3/moor/issues/329))
- Experimental new type inference for the sql analyzer. For details, check the
  `use_experimental_inference` [build option](https://moor.simonbinder.eu/docs/advanced-features/builder_options/)
- Web: New `initializer` parameter to create the database when it doesn't exist
  
## 2.2.0

- Support custom expressions for selects in the Dart API:
  ```dart
  final currentBalance = accounts.income - accounts.expenses;
  select(accounts).addColumns([currentBalance]).map((row) {
    Account account = row.readTable(accounts);
    int balanceOfAccount = row.read(currentBalance);
    return ...
  }).get();
  ```
- Support the `json1` and `fts5` extensions! Using them also requires version 2.2 of `moor_generator`
  and they require `moor_ffi`. For details, see the [documentation](https://moor.simonbinder.eu/docs/using-sql/extensions/).
- Standardized behavior of batches in transactions across backends
- Introduced `OrderingTerm.asc` and `OrderingTerm.desc` factories to construct ordering terms more
  easily

## 2.1.1

- Fix crash when closing a database with asserts disabled
- Web: Save the database after migrations ran
- Escape column names in insert statements, if necessary

## 2.1.0

- New extension methods to simplify the Dart api!
  - Use `&`, `or` and `.not()` to combine boolean expressions.
    ```dart
    // OLD
    select(animals)..where((a) => and(not(a.isMammal), a.amountOfLegs.equals(4)))
    // NEW:
    select(animals)..where((a) => a.isMammal.not() & a.amountOfLegs.equals(4))
    ```
  - Arithmetic: New `+`, `-`, `*` and `/` operators for int and double sql expressions
  - New `+` operator for string concatenation
- Fix crash when `customStatement` is the first operation used on a database ([#199](https://github.com/simolus3/moor/issues/199))
- Allow transactions inside a `beforeOpen` callback
- New `batch` method on generated databases to execute multiple queries in a single batch
- Experimental support to run moor on a background isolate
- Reduce use of parentheses in SQL code generated at runtime
- Query streams now emit errors that happened while running the query
- Upgraded the sql parser which now supports `WITH` clauses in moor files
- Internal refactorings on the runtime query builder

## 2.0.1

- Introduced `isBetween` and `isBetweenValues` methods for comparable expressions (int, double, datetime)
  to check values for both an upper and lower bound
- Automatically map `BOOLEAN` and `DATETIME` columns declared in a sql file to the appropriate type
  (both used to be `double` before).
- Fix streams not emitting cached data when listening multiple times
- __Breaking__: Remove the type parameter from `Insertable.createCompanion` (it was declared as an
  internal method)
  
__2.0.1+1__: Fix crash when `customStatement` is the first operation used on a database 
([#199](https://github.com/simolus3/moor/issues/199))

## 2.0.0
This is the first major update after the initial release and moor and we have a lot to cover:
`.moor` files can now have their own imports and queries, you can embed Dart in sql queries
using the new templates feature and we have a prototype of a pure-Dart SQL IDE ready.
Finally, we also removed a variety of deprecated features. See the breaking changes
section to learn what components are affected and what alternatives are available.

### New features

#### Updates to the sql parser
`.moor` files were introduced in moor 1.7 as an experimental way to declare tables by using
`CREATE TABLE` statements. In this version, they become stable and support their own import
and query system. This allows you to write queries in their own file:

```sql
CREATE TABLE users (
  id INT NOT NULL PRIMARY KEY AUTOINCREMENT,
  name VARCHAR NOT NULL
);

findByName: SELECT * FROM users WHERE name LIKE :query;
```
When this file is included from a `@UseMoor` annotation, moor will generate methods to run the
query. Of course, you can also write Dart queries for tables declared in sql:
```dart
Stream<User> loadUserById(int id) {
 return (select(users)..where((u) => u.id.equals(2))).watchSingle();
}
```

Moor files can also import other moor files by using an `import 'other.moor';` statement at the 
top. Then, all tables defined in `other.moor` will also be available to the current file.

Moor takes Dart and SQL interop even further with the new "Dart in SQL templates". You can define
a query like this:
```sql
findDynamic: SELECT * FROM users WHERE $condition;
```

And moor will generate a method `findDynamic(Expression<bool, BoolType> condition)` for you. This
allows you to bind the template with a predicate as complex as you'd like. At the moment, Dart
templates are supported for expressions, `OrderBy`, `OrderingTerm` and `Limit`.

`INSERT` statements can now be used as a compiled statement - both in moor files and
in a `@UseMoor` or `@UseDao` annotation. A new builtin linter will even warn you when you forget
to provide a value for a non-nullable column - right at compile time!

And finally, we now generate better query code when queries only return a single column. Instead of
generating a whole new class for that, we simply return the value directly.

#### Experimental ffi support
We released an experimental version of moor built on top of `dart:ffi`. It works
cross-platform and is much, much faster than `moor_flutter`. It you want to try
it out, read the docs [here](https://moor.simonbinder.eu/docs/other-engines/vm/).

### Minor changes
- a `Constant<String>` can now be written to SQL, it used to throw before. This is useful
  if you need default values for strings columns. This also works for `BLOBS` 
  (`Constant<Uint8List>`).
- new `LazyDatabase` for when you want to construct a database asynchronously (for instance, if
  you first need to find a file before you can open a database).

### Breaking changes
- __THIS LIKELY AFFECTS YOUR APP:__ Removed the `transaction` parameter for callbacks
  in transactions and `beforeOpen` callbacks. So, instead of writing
  ```dart
  transaction((t) async {
    await t.update(table)...;
  });
  ```
  simply write
  ```dart
  transaction(() async {
    await update(table)...;
  });
  ```
  Similarly, instead of using `onOpen: (db, details) async {...}`, use
  `onOpen: (details) async {...}`. You don't have to worry about calling methods on
  your database instead of a transaction objects. They will be delegated automatically.
  
  On a similar note, we also removed the `operateOn` parameter from compiled queries.
- Compiled queries that return only a single column (e.g. `SELECT COUNT(*) FROM users`)
  will just return their value (in this case, an `int`) now. Moor no longer generates a 
  new class in that case.
- Removed `MigrationStrategy.onFinished`. Use `beforeOpen` instead.
- Compiled sql queries starting with an underscore will now generate private match queries.
  Previously, the query `_allUsers` would generate a `watchAllUsers` method, that has been
  adopted to `_watchAllUsers`. The `generate_private_watch_methods` builder option, which
  backported this fix to older versions, has thus been removed.
- Removed `InsertStatement.insertOrReplace`. Use `insert(data, orReplace: true)` instead.
- Removed the diff util and `MoorAnimatedList`. Use a third party library for that.

## 1.7.2
- Fixed a race condition that caused the database to be opened multiple times on slower devices.
  This problem was introduced in `1.7.0` and was causing problems during migrations.

## 1.7.1
- Better documentation on `getSingle` and `watchSingle` for queries.
- Fix `INTEGER NOT NULL PRIMARY KEY` wrongly requiring a value during insert (this never affected
  `AUTOINCREMENT` columns, and only affects columns declared in a `.moor` file)

## 1.7.0
- Support custom columns via type converters. See the [docs](https://moor.simonbinder.eu/type_converters)
for details on how to use this feature.
- Transactions now roll back when not completed successfully, they also rethrow the exception
to make debugging easier.
- New `backends` api, making it easier to write database drivers that work with moor. Apart from
`moor_flutter`, new experimental backends can be checked out from git:
  1. `encrypted_moor`: An encrypted moor database: https://github.com/simolus3/moor/tree/develop/extras/encryption
  2. `moor_mysql`: Work in progress mysql backend for moor. https://github.com/simolus3/moor/tree/develop/extras/mysql
- The compiled sql feature is no longer experimental and will stay stable until a major version bump
- New, experimental support for `.moor` files! Instead of declaring your tables in Dart, you can
  choose to declare them with sql by writing the `CREATE TABLE` statement in a `.moor` file.
  You can then use these tables in the database and with daos by using the `include` parameter
  on `@UseMoor` and `@UseDao`. Again, please notice that this is an experimental api and there
  might be some hiccups. Please report any issues you run into.
## 1.6.0
- Experimental web support! See [the documentation](https://moor.simonbinder.eu/web) for details.
- Make transactions easier to use: Thanks to some Dart async magic, you no longer need to run
  queries on the transaction explicitly. This
  ```dart
  Future deleteCategory(Category category) {
    return transaction((t) async {
      await t.delete(categories).delete(category);
    });
  }
  ```
  is now the same as this (notice how we don't have to use the `t.` in front of the delete)
  ```dart
    Future deleteCategory(Category category) {
      return transaction((t) async {
        await delete(categories).delete(category);
      });
    }
    ```
  This makes it much easier to compose operations by extracting them into methods, as you don't
  have to worry about not using the `t` parameter.
- Moor now provides syntax sugar for list parameters in compiled custom queries
 (`SELECT * FROM entries WHERE id IN ?`)
- Support `COLLATE` expressions.
- Date time columns are now comparable
- The `StringType` now supports arbitrary data from sqlite ([#70](https://github.com/simolus3/moor/pull/70)).
  Thanks, [knaeckeKami](https://github.com/knaeckeKami)!
- Bugfixes related to stream queries and `LIMIT` clauses.

## 1.5.1
- Fixed an issue where transformed streams would not always update
- Emit a `INSERT INTO table DEFAULT VALUES` when appropriate. Moor used to generate invalid sql
before.

## 1.5.0
This version introduces some new concepts and features, which are explained in more detail below. 
Here is a quick overview of the new features:
- More consistent and reliable callbacks for migrations. You can now use `MigrationStrategy.beforeOpen` 
to run queries after migrations, but before fully opening the database. This is useful to initialize data.
- Greatly expanded documentation, introduced additional checks to provide more helpful error messages
- New `getSingle` and `watchSingle` methods on queries: Queries that you know will only
  return one row can now be instructed to return the value directly instead of wrapping it in a list.
- New "update companion" classes to clearly separate between absent values and explicitly setting
values back to null - explained below. 
- Experimental support for compiled sql queries: __Moor can now generate typesafe APIs for
  written sql__. Read on to get started.
  
### Update companions
Newly introduced "Update companions" allow you to insert or update data more precisely than before.
Previously, there was no clear separation between "null" and absent values. For instance, let's
say we had a table "users" that stores an id, a name, and an age. Now, let's say we wanted to set
the age of a user to null without changing its name. Would we use `User(age: null)`? Here,
the `name` column would implicitly be set to null, so we can't cleanly separate that. However,
with `UsersCompanion(age: Value(null))`, we know the difference between `Value(null)` and the 
default `Value.absent()`.
 
Don't worry, all your existing code will continue to work, this change is fully backwards
compatible. You might get analyzer warnings about missing required fields. The migration to
update companions will fix that. Replacing normal classes with their update companions is simple
and the only thing needed to fix that. The [documentation](https://moor.simonbinder.eu/queries/#updates-and-deletes)
has been updated to reflect this. If you have additional questions, feel free to 
[create an issue](https://github.com/simolus3/moor/issues/new).
### Compiled sql queries
Experimental support for compile time custom statements. Sounds super boring, but it
actually gives you a fluent way to write queries in pure sql. The moor generator will figure
out what your queries return and automatically generate the boring mapping part. Head on to
[the documentation](https://moor.simonbinder.eu/queries/custom) to find out how to use this new feature.
  
Please note that this feature is in an experimental state: Expect minor, but breaking changes
in the API and in the generated code. Also, if you run into any issues with this feature, 
[reporting them](https://github.com/simolus3/moor/issues/new) would be super appreciated.

## 1.4.0
- Added the `RealColumn`, which stores floating point values
- Better configuration for the serializer with the `JsonKey` annotation and the ability to
use a custom `ValueSerializer`

## 1.3.0
- Moor now supports table joins
  - Added table aliases
- Default values for columns: Just use the `withDefault` method when declaring a column
  - added expressions that resolve to the current date or time
- Fixed a crash that would occur if the first operation was a transaction
- Better support for custom expressions as part of a regular query
- Faster hashcode implementation in generated data classes

## 1.2.0
- __Breaking__: Generated DAO classes are now called `_$YourNameHere`, it used to
be just `_YourNameHere` (without the dollar sign)
- Blob data type
- `insertOrReplace` method for insert statements
- DAOs can now operate on transactions
- Custom constraints
- Query streams are now cached so that equal queries yield identical streams.
  This can improve performance.

## 1.1.0
- Transactions

## 1.0.0
- Initial version of the Moor library<|MERGE_RESOLUTION|>--- conflicted
+++ resolved
@@ -1,4 +1,3 @@
-<<<<<<< HEAD
 ## 3.0.0-dev
 
 - __Breaking__: `package:moor/moor_web.dart` no longer exports `package:moor/moor.dart`.
@@ -18,11 +17,10 @@
 - Experimentally support IndexedDB to store sqlite data on the web
 - Moor will no longer wait for query stream listeners to receive a done event when closing a database
   or transaction.
-=======
+
 ## 2.4.1
 
 - Don't generate double quoted string literals in date time functions
->>>>>>> aa98774e
 
 ## 2.4.0
 

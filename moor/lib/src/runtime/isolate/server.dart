--- conflicted
+++ resolved
@@ -25,19 +25,11 @@
 
   _MoorServer(DatabaseOpener opener) : server = Server(const _MoorCodec()) {
     server.openedConnections.listen((connection) {
-      connection.setRequestHandler((r) => _handleRequest(connection, r));
+      connection.setRequestHandler(_handleRequest);
     });
     connection = opener();
     _dbUser = _IsolateDelegatedUser(this);
   }
-
-  /// The executor running the special beforeOpen callback, if that callback
-  /// is currently running. Otherwise null.
-  QueryExecutor _beforeOpenExecutor;
-
-  /// The client currently running the beforeOpen callback, or null if that
-  /// callback is not currently active.
-  IsolateCommunication _beforeOpenClient;
 
   /// Returns the first connected client, or null if no client is connected.
   IsolateCommunication get firstClient {
@@ -45,18 +37,13 @@
     return channels.isEmpty ? null : channels.first;
   }
 
-  dynamic _handleRequest(IsolateCommunication channel, Request r) {
-    final payload = r.payload;
+  dynamic _handleRequest(Request request) {
+    final payload = request.payload;
 
     if (payload is _NoArgsRequest) {
       switch (payload) {
         case _NoArgsRequest.getTypeSystem:
           return connection.typeSystem;
-<<<<<<< HEAD
-=======
-        case _NoArgsRequest.ensureOpen:
-          return _runEnsureOpen(channel);
->>>>>>> f84d90a2
         case _NoArgsRequest.startTransaction:
           return _spawnTransaction();
         case _NoArgsRequest.terminateAll:
@@ -82,20 +69,11 @@
     }
   }
 
-<<<<<<< HEAD
   Future<bool> _handleEnsureOpen(_EnsureOpen open) async {
     _dbUser.schemaVersion = open.schemaVersion;
     final executor = await _loadExecutor(open.executorId);
 
     return await executor.ensureOpen(_dbUser);
-=======
-  Future<bool> _runEnsureOpen(IsolateCommunication requestingChannel) {
-    if (requestingChannel == _beforeOpenClient) {
-      return _beforeOpenExecutor.ensureOpen();
-    } else {
-      return connection.executor.ensureOpen();
-    }
->>>>>>> f84d90a2
   }
 
   Future<dynamic> _runQuery(
@@ -205,7 +183,6 @@
   _IsolateDelegatedUser(this.server); // will be overridden by client requests
 
   @override
-<<<<<<< HEAD
   Future<void> beforeOpen(
       QueryExecutor executor, OpeningDetails details) async {
     final id = server._putExecutor(executor);
@@ -213,24 +190,6 @@
       await server.firstClient.request(_RunBeforeOpen(details, id));
     } finally {
       server._releaseExecutor(id);
-=======
-  Future<void> handleDatabaseVersionChange(
-      {SqlExecutor executor, int from, int to}) {
-    return server.firstClient.request(_RunOnUpgrade(from, to));
-  }
-
-  @override
-  Future<void> beforeOpenCallback(
-      QueryExecutor executor, OpeningDetails details) async {
-    final client = server._beforeOpenClient = server.firstClient;
-    server._beforeOpenExecutor = executor;
-
-    try {
-      await client.request(_RunBeforeOpen(details));
-    } finally {
-      server._beforeOpenExecutor = null;
-      server._beforeOpenClient = null;
->>>>>>> f84d90a2
     }
   }
 }
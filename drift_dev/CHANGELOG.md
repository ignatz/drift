--- conflicted
+++ resolved
@@ -1,13 +1,11 @@
-<<<<<<< HEAD
 ## 2.4.0-dev
 
 - Add the support for `textEnum`.
 - Adds the `case_from_dart_to_sql` option with the possible values: `preserve`, `camelCase`, `CONSTANT_CASE`, `snake_case`, `PascalCase`, `lowercase` and `UPPERCASE` (default: `snake_case`).
-=======
+
 ## 2.3.3
 
 - Fix a crash in `schema generate`.
->>>>>>> 44e7aea0
 
 ## 2.3.2
 

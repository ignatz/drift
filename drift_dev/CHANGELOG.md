<<<<<<< HEAD
## 1.2.1

- Support the latest `analyzer` and `analyzer_plugin` packages.
=======
## 1.3.0

- Support `drift` version `1.3.x`.
>>>>>>> d6d52718

## 1.2.0

- Generate code needed to support streams of views.

## 1.1.1

- Improve error handling around custom row classes.

## 1.1.0

- Consider `drift`-named files when generating schema migrations ([#1486](https://github.com/simolus3/moor/issues/1486))
- Emit correct SQL code when using arrays with the `new_sql_code_generation`
  option in specific scenarios.
- Transform `.moor.dart` part files in the `migrate` command.

## 1.0.2

- Also transform `analysis_options.yaml` files in the `drift_dev migrate` command.

## 1.0.1

This is the initial release of the `drift_dev` package (formally known as `moor_generator`).
For an overview of old `moor` releases, see its [changelog](https://pub.dev/packages/moor_generator/changelog).<|MERGE_RESOLUTION|>--- conflicted
+++ resolved
@@ -1,12 +1,10 @@
-<<<<<<< HEAD
+## 1.3.0
+
+- Support `drift` version `1.3.x`.
+
 ## 1.2.1
 
 - Support the latest `analyzer` and `analyzer_plugin` packages.
-=======
-## 1.3.0
-
-- Support `drift` version `1.3.x`.
->>>>>>> d6d52718
 
 ## 1.2.0
 

import 'package:collection/collection.dart';
import 'package:drift_dev/moor_generator.dart';
import 'package:drift_dev/src/utils/string_escaper.dart';
import 'package:drift_dev/src/writer/utils/override_toString.dart';
import 'package:drift_dev/writer.dart';

class UpdateCompanionWriter {
  final MoorTable table;
  final Scope scope;

  late StringBuffer _buffer;

  late final List<MoorColumn> columns = [
    for (final column in table.columns)
      if (!column.isGenerated) column,
  ];

  UpdateCompanionWriter(this.table, this.scope) {
    _buffer = scope.leaf();
  }

  void write() {
    _buffer.write('class ${table.getNameForCompanionClass(scope.options)} '
        'extends '
        'UpdateCompanion<${table.dartTypeCode(scope.generationOptions)}> {\n');
    _writeFields();

    _writeConstructor();
    _writeInsertConstructor();
    _writeCustomConstructor();

    _writeCopyWith();
    _writeToColumnsOverride();
    _writeToString();

    _buffer.write('}\n');

    if (table.existingRowClass?.generateInsertable ?? false) {
      _writeToCompanionExtension();
    }
  }

  void _writeFields() {
    for (final column in columns) {
      final modifier = scope.options.fieldModifier;
      final type = column.dartTypeCode(scope.generationOptions);
      _buffer.write('$modifier Value<$type> ${column.dartGetterName};\n');
    }
  }

  void _writeConstructor() {
    if (!scope.options.generateMutableClasses) {
      _buffer.write('const ');
    }
    _buffer.write('${table.getNameForCompanionClass(scope.options)}({');

    for (final column in columns) {
      _buffer.write('this.${column.dartGetterName} = const Value.absent(),');
    }

    _buffer.write('});\n');
  }

  /// Writes a special `.insert` constructor. All columns which may not be
  /// absent during insert are marked `@required` here. Also, we don't need to
  /// use value wrappers here - `Value.absent` simply isn't an option.
  void _writeInsertConstructor() {
    final requiredColumns = <MoorColumn>{};

    // can't be constant because we use initializers (this.a = Value(a)).
    // for a parameter a which is only potentially constant.
    _buffer.write('${table.getNameForCompanionClass(scope.options)}.insert({');

    // Say we had two required columns a and c, and an optional column b.
    // .insert({
    //    @required String a,
    //    this.b = const Value.absent(),
    //    @required String b}): a = Value(a), b = Value(b);
    // We don't need to use this. for the initializers, Dart figures that out.

    for (final column in columns) {
      final param = column.dartGetterName;

      if (table.isColumnRequiredForInsert(column)) {
        requiredColumns.add(column);
        final typeName = column.dartTypeCode(scope.generationOptions);

        _buffer.write('${scope.required} $typeName $param,');
      } else {
        _buffer.write('this.$param = const Value.absent(),');
      }
    }
    _buffer.write('})');

    var first = true;
    for (final required in requiredColumns) {
      if (first) {
        _buffer.write(': ');
        first = false;
      } else {
        _buffer.write(', ');
      }

      final param = required.dartGetterName;
      _buffer.write('$param = Value($param)');
    }

    _buffer.write(';\n');
  }

  void _writeCustomConstructor() {
    // Prefer a .custom constructor, unless there already is a field called
    // "custom", in which case we'll use createCustom
    final constructorName =
        columns.map((e) => e.dartGetterName).any((name) => name == 'custom')
            ? 'createCustom'
            : 'custom';

    final dartTypeName = table.dartTypeCode(scope.generationOptions);
    _buffer
      ..write('static Insertable<$dartTypeName> $constructorName')
      ..write('({');

    for (final column in columns) {
      // todo (breaking change): This should not consider type converters.
      final typeName = column.dartTypeCode(scope.generationOptions);
      final type = scope.nullableType('Expression<$typeName>');
      _buffer.write('$type ${column.dartGetterName}, \n');
    }

    _buffer
      ..write('}) {\n')
      ..write('return RawValuesInsertable({');

    for (final column in columns) {
      _buffer
        ..write('if (${column.dartGetterName} != null)')
        ..write(asDartLiteral(column.name.name))
        ..write(': ${column.dartGetterName},');
    }

    _buffer.write('});\n}');
  }

  void _writeCopyWith() {
    _buffer
      ..write(table.getNameForCompanionClass(scope.options))
      ..write(' copyWith({');
    var first = true;
    for (final column in columns) {
      if (!first) {
        _buffer.write(', ');
      }
      first = false;

      final typeName = column.dartTypeCode(scope.generationOptions);
      final valueType = scope.nullableType('Value<$typeName>');
      _buffer.write('$valueType ${column.dartGetterName}');
    }

    _buffer
      ..write('}) {\n') //
      ..write('return ${table.getNameForCompanionClass(scope.options)}(');
    for (final column in columns) {
      final name = column.dartGetterName;
      _buffer.write('$name: $name ?? this.$name,');
    }
    _buffer.write(');\n}\n');
  }

  void _writeToColumnsOverride() {
    // Map<String, Variable> entityToSql(covariant UpdateCompanion<D> instance)
    _buffer
      ..write('@override\nMap<String, Expression> toColumns'
          '(bool nullToAbsent) {\n')
      ..write('final map = <String, Expression> {};');

    const locals = {'map', 'nullToAbsent', 'converter'};

    for (final column in columns) {
      final getterName = column.thisIfNeeded(locals);

      _buffer.write('if ($getterName.present) {');
      final typeName = column.variableTypeCode(scope.generationOptions);
      final mapSetter = 'map[${asDartLiteral(column.name.name)}] = '
          'Variable<$typeName>';

      final converter = column.typeConverter;
      if (converter != null) {
        // apply type converter before writing the variable
        final fieldName =
            converter.tableAndField(forNullableColumn: column.nullable);
        _buffer
          ..write('final converter = $fieldName;\n')
          ..write(mapSetter)
<<<<<<< HEAD
          ..write('(converter.toSql($getterName.value)');

        if (!column.nullable &&
            converter.sqlTypeIsNullable &&
            scope.generationOptions.nnbd) {
          _buffer.write('!');
        }
        _buffer.write(');');
=======
          ..write('(converter.toSql($getterName.value)')
          ..write(');');
>>>>>>> bfad7778
      } else {
        // no type converter. Write variable directly
        _buffer
          ..write(mapSetter)
          ..write('(')
          ..write('$getterName.value')
          ..write(');');
      }

      _buffer.write('}');
    }

    _buffer.write('return map; \n}\n');
  }

  void _writeToString() {
    overrideToString(
      table.getNameForCompanionClass(scope.options),
      [for (final column in columns) column.dartGetterName],
      _buffer,
    );
  }

  void _writeToCompanionExtension() {
    final info = table.existingRowClass;
    if (info == null) return;

    final companionName = table.getNameForCompanionClass(scope.options);
    final className = table.dartTypeName;
    final insertableClass = '_\$${className}Insertable';

    _buffer.write('class $insertableClass implements '
        'Insertable<$className> {\n'
        '$className _object;\n\n'
        '$insertableClass(this._object);\n\n'
        '@override\n'
        'Map<String, Expression> toColumns(bool nullToAbsent) {\n'
        'return $companionName(\n');

    for (final field in info.mapping.values) {
      final column =
          table.columns.firstWhereOrNull((e) => e.dartGetterName == field.name);

      if (column != null && !column.isGenerated) {
        final dartName = column.dartGetterName;
        _buffer.write('$dartName: Value (_object.$dartName),\n');
      }
    }

    _buffer
      ..write(').toColumns(false);\n}\n}\n\n')
      ..write('extension ${table.dartTypeName}ToInsertable '
          'on ${table.dartTypeName} {')
      ..write('$insertableClass toInsertable() {\n')
      ..write('return _\$${className}Insertable(this);\n')
      ..write('}\n}\n');
  }
}<|MERGE_RESOLUTION|>--- conflicted
+++ resolved
@@ -193,19 +193,8 @@
         _buffer
           ..write('final converter = $fieldName;\n')
           ..write(mapSetter)
-<<<<<<< HEAD
-          ..write('(converter.toSql($getterName.value)');
-
-        if (!column.nullable &&
-            converter.sqlTypeIsNullable &&
-            scope.generationOptions.nnbd) {
-          _buffer.write('!');
-        }
-        _buffer.write(');');
-=======
           ..write('(converter.toSql($getterName.value)')
           ..write(');');
->>>>>>> bfad7778
       } else {
         // no type converter. Write variable directly
         _buffer
